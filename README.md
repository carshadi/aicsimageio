# AICSImageIO

[![Build Status](https://github.com/AllenCellModeling/aicsimageio/workflows/Build%20Master/badge.svg)](https://github.com/AllenCellModeling/aicsimageio/actions)
[![Documentation](https://github.com/AllenCellModeling/aicsimageio/workflows/Documentation/badge.svg)](https://allencellmodeling.github.io/aicsimageio)
[![Code Coverage](https://codecov.io/gh/AllenCellModeling/aicsimageio/branch/master/graph/badge.svg)](https://codecov.io/gh/AllenCellModeling/aicsimageio)

Delayed Parallel Image Reading for Microscopy Images in Python

---

## Features
* Supports reading metadata and imaging data for:
    * `CZI`
    * `OME-TIFF`
    * `TIFF`
    * `LIF`
    * Any additional format supported by [imageio](https://github.com/imageio/imageio)
* Supports writing metadata and imaging data for:
    * `OME-TIFF`

## Installation
**Stable Release:** `pip install aicsimageio`<br>
**Development Head:** `pip install git+https://github.com/AllenCellModeling/aicsimageio.git`

## Documentation
For full package documentation please visit
[allencellmodeling.github.io/aicsimageio](https://allencellmodeling.github.io/aicsimageio/index.html).

## Quick Start

### Full Image Reading
```python
from aicsimageio import AICSImage, imread

# Get an AICSImage object
img = AICSImage("my_file.tiff")
img.data  # returns 6D STCZYX numpy array
img.dims  # returns string "STCZYX"
img.shape  # returns tuple of dimension sizes in STCZYX order
img.get_image_data("CZYX", S=0, T=0)  # returns 4D CZYX numpy array

# Get 6D STCZYX numpy array
data = imread("my_file.tiff")
```

### Delayed Image Reading
```python
from aicsimageio import AICSImage, imread_dask

# Get an AICSImage object
img = AICSImage("my_file.tiff")
img.dask_data  # returns 6D STCZYX dask array
img.dims  # returns string "STCZYX"
img.shape  # returns tuple of dimension sizes in STCZYX order
img.size("STC")  # returns tuple of dimensions sizes for just STC
img.get_image_dask_data("CZYX", S=0, T=0)  # returns 4D CZYX dask array

# Read specified portion of dask array
lazy_s0t0 = img.get_image_dask_data("CZYX", S=0, T=0)  # returns 4D CZYX dask array
s0t0 = lazy_s0t0.compute()  # returns 4D CZYX numpy array

# Or use normal numpy array slicing
lazy_data = imread_dask("my_file.tiff")
lazy_s0t0 = lazy_data[0, 0, :]
s0t0 = lazy_s0t0.compute()
```

<<<<<<< HEAD

### Speed up IO and Processing with Dask Clients and Clusters
If you have already spun up a `distributed.Client` object in your Python process or
your processing is running on a distributed worker, great, you will naturally gain IO
and processing gains. If you haven't done that or don't know what either of those are,
there are some utility functions to help construct and manage these for you.

```python
from aicsimageio import AICSImage, dask_utils

# Spawn a local cluster
# These objects will be connected and useable for the lifespan of the context manager.
with dask_utils.cluster_and_client() as (cluster, client):

    img1 = AICSImage("1.tiff")
    img2 = AICSImage("2.tiff")
    img3 = AICSImage("3.tiff")

    # Do your image processing work

# Connect to a remote cluster
# If you pass an address in, it will create and shutdown the client and no cluster will
# be created. These objects will be connected and useable for the lifespan of the
# context manager.
with dask_utils.cluster_and_client(address="tcp://localhost:1234") as (cluster, client):

    img1 = AICSImage("1.tiff")
    img2 = AICSImage("2.tiff")
    img3 = AICSImage("3.tiff")

    # Do your image processing work
```

**Note:** The `dask_utils` module require that the processing machine or container have
networking capabilities enabled to function properly.

=======
#### Quick Start Notes
In short, if the word "dask" appears in the function or property name, the function
utilizes delayed reading. If not, the requested image will be loaded immediately and
the internal implementation may result in loading the entire image even if only a small
chunk was requested. Currently, `AICSImage.data` and `AICSImage.get_image_data` load
and cache the entire image in memory before performing their operation.
`AICSImage.dask_data` and `AICSImage.get_image_dask_data` do not load any image data
until the user calls `compute` on the `dask.Array` object and only the requested chunk
will be loaded into memory instead of the entire image.
>>>>>>> cdd1f999

### Metadata Reading
```python
from aicsimageio import AICSImage

# Get an AICSImage object
img = AICSImage("my_file.tiff")
img.metadata  # returns the metadata object for this image type
img.get_channel_names()  # returns a list of string channel names found in the metadata
```

## Performance Considerations
* **If your image fits in memory:** use `AICSImage.data`, `AICSImage.get_image_data`,
or `Reader` equivalents.
* **If your image is too large to fit in memory:** use `AICSImage.dask_data`,
`AICSImage.get_image_dask_data`, or `Reader` equivalents.

## Napari Interactive Viewer
[napari](https://github.com/Napari/napari) is a fast, interactive, multi-dimensional
image viewer for python and it is pretty useful for imaging data that this package
<<<<<<< HEAD
tends to interact with. If you would like the distributed reading and delayed benefits
of `aicsimageio` while using `napari` please install
[`napari-aicsimageio`](https://github.com/AllenCellModeling/napari-aicsimageio).


## Performance Considerations
* **If your image fits into memory and you are not using a distributed cluster:** use
`AICSImage.data` or `Reader.data` which are generally optimal.
* **If your image is too large to fit into memory:** use `AICSImage.get_image_data` to
get a `numpy` array or `AICSImage.get_image_dask_data` to get a `dask` array for a
specific chunk of data from the image.
* **If you are using a distributed cluster:** all functions and properties in the
library are generally optimal.
* **If you are using a distributed cluster with less than ~6 workers:** use
`aicsimageio.use_dask(False)`. From our testing, 6 workers is the bare minimum for
read time reduction compared to no cluster usage.
* When using a `dask` array, it is important to know when to `compute` or
`persist` data and when to keep chaining computation.
[Here is a good rundown on the trade offs.](https://stackoverflow.com/questions/41806850/dask-difference-between-client-persist-and-client-compute#answer-41807160)

=======
tends to interact with.

We have also released
[napari-aicsimageio](https://github.com/AllenCellModeling/napari-aicsimageio), a plugin
that allows use of all the functionality described in this library, but in the `napari`
default viewer itself.
>>>>>>> cdd1f999

## Notes
* Image `data` and `dask_data` are always returned as six dimensional in dimension
order `STCZYX` or `Scene`, `Time`, `Channel`, `Z`, `Y`, and `X`.
* Each file format may use a different metadata parser it is dependent on the reader's
implementation.
* The `AICSImage` object will only pull the `Scene`, `Time`, `Channel`, `Z`, `Y`, `X`
dimensions from the reader. If your file has dimensions outside of those, use the base
reader classes `CziReader`, `OmeTiffReader`, `TiffReader`, or `DefaultReader`.

## Development
See [CONTRIBUTING.md](CONTRIBUTING.md) for information related to developing the code.

_Free software: BSD-3-Clause_<|MERGE_RESOLUTION|>--- conflicted
+++ resolved
@@ -65,44 +65,6 @@
 s0t0 = lazy_s0t0.compute()
 ```
 
-<<<<<<< HEAD
-
-### Speed up IO and Processing with Dask Clients and Clusters
-If you have already spun up a `distributed.Client` object in your Python process or
-your processing is running on a distributed worker, great, you will naturally gain IO
-and processing gains. If you haven't done that or don't know what either of those are,
-there are some utility functions to help construct and manage these for you.
-
-```python
-from aicsimageio import AICSImage, dask_utils
-
-# Spawn a local cluster
-# These objects will be connected and useable for the lifespan of the context manager.
-with dask_utils.cluster_and_client() as (cluster, client):
-
-    img1 = AICSImage("1.tiff")
-    img2 = AICSImage("2.tiff")
-    img3 = AICSImage("3.tiff")
-
-    # Do your image processing work
-
-# Connect to a remote cluster
-# If you pass an address in, it will create and shutdown the client and no cluster will
-# be created. These objects will be connected and useable for the lifespan of the
-# context manager.
-with dask_utils.cluster_and_client(address="tcp://localhost:1234") as (cluster, client):
-
-    img1 = AICSImage("1.tiff")
-    img2 = AICSImage("2.tiff")
-    img3 = AICSImage("3.tiff")
-
-    # Do your image processing work
-```
-
-**Note:** The `dask_utils` module require that the processing machine or container have
-networking capabilities enabled to function properly.
-
-=======
 #### Quick Start Notes
 In short, if the word "dask" appears in the function or property name, the function
 utilizes delayed reading. If not, the requested image will be loaded immediately and
@@ -112,7 +74,6 @@
 `AICSImage.dask_data` and `AICSImage.get_image_dask_data` do not load any image data
 until the user calls `compute` on the `dask.Array` object and only the requested chunk
 will be loaded into memory instead of the entire image.
->>>>>>> cdd1f999
 
 ### Metadata Reading
 ```python
@@ -133,35 +94,12 @@
 ## Napari Interactive Viewer
 [napari](https://github.com/Napari/napari) is a fast, interactive, multi-dimensional
 image viewer for python and it is pretty useful for imaging data that this package
-<<<<<<< HEAD
-tends to interact with. If you would like the distributed reading and delayed benefits
-of `aicsimageio` while using `napari` please install
-[`napari-aicsimageio`](https://github.com/AllenCellModeling/napari-aicsimageio).
-
-
-## Performance Considerations
-* **If your image fits into memory and you are not using a distributed cluster:** use
-`AICSImage.data` or `Reader.data` which are generally optimal.
-* **If your image is too large to fit into memory:** use `AICSImage.get_image_data` to
-get a `numpy` array or `AICSImage.get_image_dask_data` to get a `dask` array for a
-specific chunk of data from the image.
-* **If you are using a distributed cluster:** all functions and properties in the
-library are generally optimal.
-* **If you are using a distributed cluster with less than ~6 workers:** use
-`aicsimageio.use_dask(False)`. From our testing, 6 workers is the bare minimum for
-read time reduction compared to no cluster usage.
-* When using a `dask` array, it is important to know when to `compute` or
-`persist` data and when to keep chaining computation.
-[Here is a good rundown on the trade offs.](https://stackoverflow.com/questions/41806850/dask-difference-between-client-persist-and-client-compute#answer-41807160)
-
-=======
 tends to interact with.
 
 We have also released
 [napari-aicsimageio](https://github.com/AllenCellModeling/napari-aicsimageio), a plugin
 that allows use of all the functionality described in this library, but in the `napari`
 default viewer itself.
->>>>>>> cdd1f999
 
 ## Notes
 * Image `data` and `dask_data` are always returned as six dimensional in dimension
