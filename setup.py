--- conflicted
+++ resolved
@@ -25,20 +25,11 @@
     "black>=19.10b0",
     "codecov>=2.0.22",
     "docutils>=0.10,<0.16",
-<<<<<<< HEAD
-    "flake8",
-    "psutil",
-    "pytest",
-    "pytest-cov",
-    "pytest-raises",
-=======
     "flake8>=3.7.7",
-    "napari[pyqt5]>=0.2.10",
     "psutil>=5.7.0",
     "pytest>=4.3.0",
     "pytest-cov==2.6.1",
     "pytest-raises>=0.10",
->>>>>>> 85840171
     "quilt3>=3.1.12",
 ]
 
@@ -72,11 +63,7 @@
     "bokeh",
     "jupyterlab",
     "matplotlib",
-<<<<<<< HEAD
-    "napari",
-=======
     "napari[pyqt5]>=0.2.10",
->>>>>>> 85840171
     "pillow",
 ]
 
