[bumpversion]
<<<<<<< HEAD
current_version = 3.3.0
=======
current_version = 3.3.1
>>>>>>> 1f260081
commit = True
tag = True

[bumpversion:file:setup.py]
search = {current_version}
replace = {new_version}

[bumpversion:file:aicsimageio/__init__.py]
search = {current_version}
replace = {new_version}

[bdist_wheel]
universal = 1

[aliases]
test = pytest

[tool:pytest]
collect_ignore = ['setup.py']
filterwarnings =
	ignore::UserWarning
	ignore::FutureWarning
<<<<<<< HEAD

[flake8]
exclude =
	docs/
	aicsimageio/vendor/
ignore =
	E203
	E402
	W291
	W503
max-line-length = 88
=======
>>>>>>> 1f260081
<|MERGE_RESOLUTION|>--- conflicted
+++ resolved
@@ -1,9 +1,5 @@
 [bumpversion]
-<<<<<<< HEAD
-current_version = 3.3.0
-=======
 current_version = 3.3.1
->>>>>>> 1f260081
 commit = True
 tag = True
 
@@ -26,7 +22,6 @@
 filterwarnings =
 	ignore::UserWarning
 	ignore::FutureWarning
-<<<<<<< HEAD
 
 [flake8]
 exclude =
@@ -37,6 +32,4 @@
 	E402
 	W291
 	W503
-max-line-length = 88
-=======
->>>>>>> 1f260081
+max-line-length = 88